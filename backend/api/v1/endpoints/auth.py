from fastapi import APIRouter, Depends, HTTPException, status
from fastapi.security import OAuth2PasswordBearer
from sqlalchemy.ext.asyncio import AsyncSession
from sqlalchemy import select
from datetime import datetime, timedelta
from jose import JWTError, jwt
from typing import Optional
from pydantic import BaseModel

from database import get_db
from models import User
from ..dependencies import get_current_user
from ..shared.constants import SECRET_KEY, ALGORITHM, ACCESS_TOKEN_EXPIRE_MINUTES
from ..shared.utils import verify_password

oauth2_scheme = OAuth2PasswordBearer(tokenUrl="api/v1/auth/login")

class LoginData(BaseModel):
    username: str
    password: str

router = APIRouter()

def create_access_token(data: dict, expires_delta: Optional[timedelta] = None):
    to_encode = data.copy()
    if expires_delta:
        expire = datetime.utcnow() + expires_delta
    else:
        expire = datetime.utcnow() + timedelta(minutes=15)
    to_encode.update({"exp": expire})
    encoded_jwt = jwt.encode(to_encode, SECRET_KEY, algorithm=ALGORITHM)
    return encoded_jwt

@router.post("/login")
async def login(
    login_data: LoginData,
    db: AsyncSession = Depends(get_db)
):
    """Вход в систему"""
    print(f"👤 Попытка входа для пользователя: {login_data.username}")
    
    # Ищем пользователя
    result = await db.execute(
        select(User).where(User.username == login_data.username)
    )
    user = result.scalar_one_or_none()
    
    if not user:
        print(f"❌ Пользователь не найден: {login_data.username}")
        raise HTTPException(
            status_code=status.HTTP_401_UNAUTHORIZED,
            detail="Неверное имя пользователя или пароль",
            headers={"WWW-Authenticate": "Bearer"},
        )
    
    # Проверяем пароль
    if not verify_password(login_data.password, user.hashed_password):
        print(f"❌ Неверный пароль для пользователя: {login_data.username}")
        raise HTTPException(
            status_code=status.HTTP_401_UNAUTHORIZED,
            detail="Неверное имя пользователя или пароль",
            headers={"WWW-Authenticate": "Bearer"},
        )
    
    print(f"✅ Успешный вход для пользователя: {login_data.username}")
    
    # Создаем токен
    access_token_expires = timedelta(minutes=ACCESS_TOKEN_EXPIRE_MINUTES)
    access_token = create_access_token(
        data={"sub": user.username}, expires_delta=access_token_expires
    )
    
    return {
        "access_token": access_token,
        "token_type": "bearer",
        "expires_in": ACCESS_TOKEN_EXPIRE_MINUTES * 60,
        "user": {
            "id": user.id,
            "username": user.username,
            "email": user.email,
            "first_name": user.first_name,
            "last_name": user.last_name,
            "middle_name": user.middle_name,
            "role": user.role,
            "is_active": user.is_active,
            "avatar_url": user.avatar_url,
            "phone": user.phone,
            "department_id": user.department_id,
            "position": user.position
        }
    }

@router.get("/me")
async def read_users_me(current_user: User = Depends(get_current_user)):
    """Получение информации о текущем пользователе"""
    return {
        "id": current_user.id,
        "username": current_user.username,
        "email": current_user.email,
        "first_name": current_user.first_name,
        "last_name": current_user.last_name,
        "middle_name": current_user.middle_name,
        "role": current_user.role,
        "is_active": current_user.is_active,
        "avatar_url": current_user.avatar_url,
        "phone": current_user.phone,
        "department_id": current_user.department_id,
        "position": current_user.position
    }

@router.post("/logout")
async def logout():
    """Выход из системы"""
    return {"message": "Успешный выход"}

class ChangePasswordData(BaseModel):
    current_password: str
    new_password: str

@router.post("/change-password")
async def change_password(
    password_data: ChangePasswordData,
    token: str = Depends(oauth2_scheme),
    db: AsyncSession = Depends(get_db)
):
<<<<<<< HEAD
    """Смена пароля пользователя"""
    print(f"🔍 Смена пароля для пользователя: {current_user.username}")
    print(f"🔍 Полученные данные: old_password='{password_data.old_password[:3]}...', new_password='{password_data.new_password[:3]}...'")
    
    # Проверяем старый пароль
    old_password_valid = verify_password(password_data.old_password, current_user.hashed_password)
    print(f"🔍 Проверка старого пароля: {old_password_valid}")
    
    if not old_password_valid:
        print(f"❌ Неверный старый пароль для пользователя {current_user.username}")
=======
    """Смена пароля"""
    # Получаем пользователя из токена
    current_user = await get_current_user_optional(token, db)
    if not current_user:
>>>>>>> 3fd23908
        raise HTTPException(
            status_code=status.HTTP_401_UNAUTHORIZED,
            detail="Неверный токен"
        )
    
<<<<<<< HEAD
    # Проверяем новый пароль
    from utils.password_generator import validate_password_strength
    is_valid, errors = validate_password_strength(password_data.new_password)
    print(f"🔍 Валидация нового пароля: valid={is_valid}, errors={errors}")
    
    if not is_valid:
        error_message = f"Новый пароль не соответствует требованиям: {'; '.join(errors)}"
        print(f"❌ {error_message}")
        raise HTTPException(
            status_code=status.HTTP_400_BAD_REQUEST,
            detail=error_message
=======
    # Проверяем текущий пароль
    if not verify_password(password_data.current_password, current_user.hashed_password):
        raise HTTPException(
            status_code=status.HTTP_400_BAD_REQUEST,
            detail="Неверный текущий пароль"
>>>>>>> 3fd23908
        )
    
    # Хешируем новый пароль
    from ..shared.utils import get_password_hash
    new_hashed_password = get_password_hash(password_data.new_password)
    
    # Обновляем пароль в базе данных
    current_user.hashed_password = new_hashed_password
    await db.commit()
    print(f"✅ Пароль успешно изменен для пользователя {current_user.username}")
    
    return {"message": "Пароль успешно изменен"}

async def get_current_user_optional(
    token: str = Depends(oauth2_scheme),
    db: AsyncSession = Depends(get_db)
) -> Optional[User]:
    """Получение текущего пользователя (опционально)"""
    try:
        payload = jwt.decode(token, SECRET_KEY, algorithms=[ALGORITHM])
        username: str = payload.get("sub")
        if username is None:
            return None
    except JWTError:
        return None
    
    result = await db.execute(
        select(User).where(User.username == username)
    )
    return result.scalar_one_or_none()<|MERGE_RESOLUTION|>--- conflicted
+++ resolved
@@ -123,47 +123,20 @@
     token: str = Depends(oauth2_scheme),
     db: AsyncSession = Depends(get_db)
 ):
-<<<<<<< HEAD
-    """Смена пароля пользователя"""
-    print(f"🔍 Смена пароля для пользователя: {current_user.username}")
-    print(f"🔍 Полученные данные: old_password='{password_data.old_password[:3]}...', new_password='{password_data.new_password[:3]}...'")
-    
-    # Проверяем старый пароль
-    old_password_valid = verify_password(password_data.old_password, current_user.hashed_password)
-    print(f"🔍 Проверка старого пароля: {old_password_valid}")
-    
-    if not old_password_valid:
-        print(f"❌ Неверный старый пароль для пользователя {current_user.username}")
-=======
     """Смена пароля"""
     # Получаем пользователя из токена
     current_user = await get_current_user_optional(token, db)
     if not current_user:
->>>>>>> 3fd23908
         raise HTTPException(
             status_code=status.HTTP_401_UNAUTHORIZED,
             detail="Неверный токен"
         )
     
-<<<<<<< HEAD
-    # Проверяем новый пароль
-    from utils.password_generator import validate_password_strength
-    is_valid, errors = validate_password_strength(password_data.new_password)
-    print(f"🔍 Валидация нового пароля: valid={is_valid}, errors={errors}")
-    
-    if not is_valid:
-        error_message = f"Новый пароль не соответствует требованиям: {'; '.join(errors)}"
-        print(f"❌ {error_message}")
-        raise HTTPException(
-            status_code=status.HTTP_400_BAD_REQUEST,
-            detail=error_message
-=======
     # Проверяем текущий пароль
     if not verify_password(password_data.current_password, current_user.hashed_password):
         raise HTTPException(
             status_code=status.HTTP_400_BAD_REQUEST,
             detail="Неверный текущий пароль"
->>>>>>> 3fd23908
         )
     
     # Хешируем новый пароль
