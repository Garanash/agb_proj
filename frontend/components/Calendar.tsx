'use client'

import React, { useState, useEffect } from 'react'
<<<<<<< HEAD
import { getApiEndpoint, getApiUrl } from '@/utils';
=======
import { getApiEndpoint, getApiUrl } from '@/utils/api';
>>>>>>> 7d12ce40
import moment from 'moment'
import axios from 'axios'
import { formatApiError } from '@/utils/errorHandler'
import AddEventModal from './AddEventModal'
import EditEventModal from './EditEventModal'
import { useAuth } from '@/hooks'
import { PencilIcon, TrashIcon } from '@heroicons/react/24/outline'
import 'moment/locale/ru'

// Настройка moment для русского языка
moment.locale('ru')

interface User {
  id: number
  username: string
  first_name: string
  last_name: string
  department_id: number | null
}

interface EventParticipant {
  id: number
  event_id: number
  user_id: number
  created_at: string
  user: User
}

interface Event {
  id: string
  title: string
  start_date: string
  end_date: string
  description?: string
  event_type: 'meeting' | 'call' | 'briefing' | 'conference' | 'other'
  organizer_id: number
  is_public: boolean
  is_active: boolean
  created_at: string
  participants: EventParticipant[]
}

const Calendar: React.FC = () => {
  const { user } = useAuth()
  const [currentDate, setCurrentDate] = useState(moment())
  const [events, setEvents] = useState<Event[]>([])
  const [selectedDate, setSelectedDate] = useState<moment.Moment | null>(null)
  const [showDayModal, setShowDayModal] = useState(false)
  const [showAddModal, setShowAddModal] = useState(false)
  const [showEditModal, setShowEditModal] = useState(false)
  const [selectedEvent, setSelectedEvent] = useState<Event | null>(null)
  const [addEventType, setAddEventType] = useState<'meeting' | 'call' | 'briefing' | 'conference' | 'other'>('meeting')
  const [isLoading, setIsLoading] = useState(false)
  const [error, setError] = useState<string | null>(null)

  console.log('Calendar rendered:', { user: !!user, eventsCount: events.length })

  // Загрузка событий с backend
  const fetchEvents = async () => {
    setIsLoading(true)
    setError(null)
    
    try {
      const startOfMonth = moment(currentDate).startOf('month').format('YYYY-MM-DD')
      const endOfMonth = moment(currentDate).endOf('month').format('YYYY-MM-DD')
      
      // Получаем токен из localStorage
      const token = localStorage.getItem('auth_token')
      
      const response = await axios.get(getApiEndpoint('/events/'), {
        params: {
          start_date: startOfMonth,
          end_date: endOfMonth
        },
        headers: token ? {
          'Authorization': `Bearer ${token}`
        } : {}
      })
      setEvents(response.data)
    } catch (error) {
      console.error('Ошибка загрузки событий:', error)
      setError(error instanceof Error ? error.message : 'Произошла ошибка при загрузке событий')
      setEvents([])
    } finally {
      setIsLoading(false)
    }
  }

  useEffect(() => {
    fetchEvents()
  }, [currentDate])

  // Получение событий для определенной даты
  const getEventsForDate = (date: moment.Moment) => {
    return events.filter(event => {
      const eventDate = moment(event.start_date)
      return eventDate.format('YYYY-MM-DD') === date.format('YYYY-MM-DD')
    })
  }

  // Навигация по месяцам
  const goToPrevMonth = () => {
    setCurrentDate(moment(currentDate).subtract(1, 'month'))
  }

  const goToNextMonth = () => {
    setCurrentDate(moment(currentDate).add(1, 'month'))
  }

  const goToToday = () => {
    setCurrentDate(moment())
  }

  const handleDateClick = (date: moment.Moment) => {
    // Проверяем, не является ли дата прошедшей
    if (isPast(date)) {
      alert('Нельзя создавать события в прошедшие даты')
      return
    }
    setSelectedDate(date)
    setShowDayModal(true)
  }

  const handleCloseDayModal = () => {
    setShowDayModal(false)
    setSelectedDate(null)
  }

  const handleAddEvent = (eventType?: 'meeting' | 'call' | 'briefing' | 'conference' | 'other') => {
    if (eventType) {
      setAddEventType(eventType)
    } else {
      setAddEventType('meeting') // По умолчанию
    }
    setShowDayModal(false)
    setShowAddModal(true)
  }

  const handleEventAdded = () => {
    // Добавляем небольшую задержку перед обновлением, чтобы бэкенд успел обработать запрос
    setTimeout(() => {
      fetchEvents() // Перезагружаем события
    }, 500)
    setShowAddModal(false)
  }

  const handleEditEvent = (event: Event) => {
    setSelectedEvent(event)
    setShowEditModal(true)
    setShowDayModal(false)
  }

  const handleEventUpdated = () => {
    // Добавляем небольшую задержку перед обновлением, чтобы бэкенд успел обработать запрос
    setTimeout(() => {
      fetchEvents() // Перезагружаем события
    }, 500)
    setShowEditModal(false)
    setSelectedEvent(null)
  }

  const handleDeleteEvent = async (event: Event) => {
    if (!confirm(`Вы уверены, что хотите удалить событие "${event.title}"?`)) return

    try {
      await axios.delete(`${getApiUrl()}/api/v1/events/${event.id}`)
      fetchEvents() // Перезагружаем события
      setShowDayModal(false)
    } catch (error: any) {
              alert(formatApiError(error, 'Ошибка при удалении события'))
    }
  }

  // Проверка прав на редактирование/удаление события
  const canEditEvent = (event: Event) => {
    if (!user) return false
    return user.role === 'admin' || event.organizer_id === user.id
  }

  // Функции для определения дат в календаре
  const startDate = moment(currentDate).startOf('month').startOf('week')
  const endDate = moment(currentDate).endOf('month').endOf('week')
  const today = moment()

  const isToday = (date: moment.Moment) => {
    return date.format('YYYY-MM-DD') === today.format('YYYY-MM-DD')
  }

  const isPast = (date: moment.Moment) => {
    return date.isBefore(today, 'day')
  }

  const isCurrentMonth = (date: moment.Moment) => {
    return date.month() === currentDate.month()
  }

  // Генерируем дни для отображения
  const days: moment.Moment[] = []
  let day = moment(startDate)
  
  while (day.isBefore(endDate, 'day') || day.isSame(endDate, 'day')) {
    days.push(moment(day))
    day = day.clone().add(1, 'day')
  }

  return (
    <div className="p-6 bg-white dark:bg-gray-800 rounded-lg shadow-lg">
      {/* Заголовок календаря */}
      <div className="flex items-center justify-between mb-6">
        <h1 className="text-2xl font-bold text-gray-800 dark:text-gray-100">Календарь</h1>
        <div className="flex items-center space-x-4">
          <div className="flex items-center space-x-2">
            <button 
              onClick={goToPrevMonth}
              className="p-2 rounded hover:bg-gray-100 dark:hover:bg-gray-700 text-gray-700 dark:text-gray-300"
            >
              ←
            </button>
            <button 
              onClick={goToToday}
              className="px-4 py-2 rounded bg-gray-200 dark:bg-gray-600 text-gray-700 dark:text-gray-200 hover:bg-gray-300 dark:hover:bg-gray-500"
            >
              Сегодня
            </button>
            <button 
              onClick={goToNextMonth}
              className="p-2 rounded hover:bg-gray-100 dark:hover:bg-gray-700 text-gray-700 dark:text-gray-300"
            >
              →
            </button>
          </div>
          <div className="text-lg font-semibold text-gray-800 dark:text-gray-100">
            {currentDate.format('MMMM YYYY')}
          </div>
        </div>
      </div>



      {/* Сетка календаря */}
      <div className="space-y-4">
        {/* Заголовки дней недели */}
        <div className="grid grid-cols-7 gap-1">
          {['Пн', 'Вт', 'Ср', 'Чт', 'Пт', 'Сб', 'Вс'].map(day => (
            <div key={day} className="p-2 text-center font-semibold text-gray-600 dark:text-gray-400">
              {day}
            </div>
          ))}
        </div>

        {/* Дни месяца */}
        <div className="grid grid-cols-7 gap-1">
          {days.map((day, index) => {
            const dayEvents = getEventsForDate(day)
            const isPastDay = isPast(day)
            const isTodayDay = isToday(day)
            const isCurrentMonthDay = isCurrentMonth(day)

            return (
              <div
                key={index}
                className={`min-h-[90px] p-2 border border-gray-200 dark:border-gray-600 transition-colors ${
                  isPastDay ? 'bg-gray-100 dark:bg-gray-700 cursor-not-allowed opacity-60' : 'hover:bg-gray-50 dark:hover:bg-gray-700 cursor-pointer'
                } ${isTodayDay ? 'bg-blue-50 dark:bg-blue-900/30 border-blue-300 dark:border-blue-600' : ''} ${
                  !isCurrentMonthDay ? 'text-gray-400 dark:text-gray-500' : 'text-gray-900 dark:text-gray-100'
                }`}
                onClick={isPastDay ? undefined : () => handleDateClick(day)}
                title={isPastDay ? 'Нельзя создавать события в прошедшие даты' : 'Нажмите для просмотра событий'}
              >
                <div className={`text-sm font-medium ${isTodayDay ? 'text-blue-600 dark:text-blue-400' : ''}`}>
                  {day.format('D')}
                </div>
                <div className="mt-1 space-y-1">
                  {dayEvents.slice(0, 3).map(event => (
                    <div
                      key={event.id}
                      className={`text-xs p-1 rounded text-white truncate ${
                        event.event_type === 'call' ? 'bg-green-600' :
                        event.event_type === 'briefing' ? 'bg-blue-600' :
                        event.event_type === 'conference' ? 'bg-orange-600' :
                        event.event_type === 'other' ? 'bg-gray-600' :
                        'bg-purple-600'
                      } ${event.is_public ? 'ring-2 ring-yellow-300' : ''}`}
                      title={`${event.title}${event.is_public ? ' (Общее событие)' : ''}`}
                    >
                      {event.is_public && '🌍 '}
                      {event.title}
                    </div>
                  ))}
                  {dayEvents.length > 3 && (
                    <div className="text-xs text-gray-500 dark:text-gray-400">
                      +{dayEvents.length - 3} еще
                    </div>
                  )}
                </div>
              </div>
            )
          })}
        </div>
      </div>

      {/* Модальное окно для дня */}
      {showDayModal && selectedDate && (
        <div className="fixed inset-0 bg-black bg-opacity-50 flex items-center justify-center z-50 p-4">
          <div className="bg-white dark:bg-gray-800 rounded-lg max-w-2xl w-full mx-4 max-h-[80vh] overflow-y-auto">
            <div className="sticky top-0 bg-white dark:bg-gray-800 border-b border-gray-200 dark:border-gray-700 p-6 rounded-t-lg">
              <div className="flex items-center justify-between">
                <div>
                  <h3 className="text-xl font-semibold text-gray-900 dark:text-gray-100">
                    {selectedDate.format('DD MMMM YYYY, dddd')}
                  </h3>
                  <p className="text-sm text-gray-600 dark:text-gray-400 mt-1">
                    События и планы на день
                  </p>
                </div>
                <button
                  onClick={handleCloseDayModal}
                  className="text-gray-400 dark:text-gray-500 hover:text-gray-600 dark:hover:text-gray-300 transition-colors"
                >
                  <svg className="w-6 h-6" fill="none" stroke="currentColor" viewBox="0 0 24 24">
                    <path strokeLinecap={"round" as const} strokeLinejoin={"round" as const} strokeWidth={2} d="M6 18L18 6M6 6l12 12" />
                  </svg>
                </button>
              </div>
            </div>

            <div className="p-6">
              {/* События дня */}
              <div className="mb-6">
                <h4 className="font-medium text-gray-900 dark:text-gray-100 mb-4">События на этот день</h4>
                {getEventsForDate(selectedDate).length > 0 ? (
                  <div className="space-y-3">
                    {getEventsForDate(selectedDate).map(event => (
                      <div
                        key={event.id}
                        className={`p-4 rounded-lg border-l-4 ${
                          event.event_type === 'call' ? 'bg-green-50 dark:bg-green-900/20 border-green-500 dark:border-green-400' :
                          event.event_type === 'briefing' ? 'bg-blue-50 dark:bg-blue-900/20 border-blue-500 dark:border-blue-400' :
                          event.event_type === 'conference' ? 'bg-orange-50 dark:bg-orange-900/20 border-orange-500 dark:border-orange-400' :
                          event.event_type === 'other' ? 'bg-gray-50 dark:bg-gray-700 border-gray-500 dark:border-gray-400' :
                          'bg-purple-50 dark:bg-purple-900/20 border-purple-500 dark:border-purple-400'
                        }`}
                      >
                        <div className="flex items-start justify-between">
                          <div className="flex-1">
                            <div className="flex items-center gap-2">
                              <h5 className="font-semibold text-gray-900 dark:text-gray-100">{event.title}</h5>
                              {event.is_public && (
                                <span className="inline-flex items-center px-2 py-1 rounded-full text-xs font-medium bg-yellow-100 dark:bg-yellow-900/30 text-yellow-800 dark:text-yellow-200">
                                  🌍 Общее событие
                                </span>
                              )}
                            </div>
                            <p className="text-sm text-gray-600 dark:text-gray-400 mt-1">
                              {moment(event.start_date).format('HH:mm')} - {moment(event.end_date).format('HH:mm')}
                            </p>
                            {event.description && (
                              <p className="text-sm text-gray-700 dark:text-gray-300 mt-2">{event.description}</p>
                            )}
                            {event.participants.length > 0 && (
                              <div className="mt-2">
                                <p className="text-sm text-gray-600 dark:text-gray-400">Участники:</p>
                                <div className="flex flex-wrap gap-2 mt-1">
                                  {event.participants.map(participant => (
                                    <span
                                      key={participant.id}
                                      className="inline-flex items-center px-2 py-1 rounded-full text-xs font-medium bg-gray-100 dark:bg-gray-600 text-gray-800 dark:text-gray-200"
                                    >
                                      {participant.user?.first_name || ''} {participant.user?.last_name || ''}
                                    </span>
                                  ))}
                                </div>
                              </div>
                            )}
                          </div>
                          <div className="flex items-center space-x-2 ml-4">
                            <span className={`px-2 py-1 text-xs font-medium rounded-full ${
                              event.event_type === 'call' ? 'bg-green-100 text-green-800' :
                              event.event_type === 'briefing' ? 'bg-blue-100 text-blue-800' :
                              event.event_type === 'conference' ? 'bg-orange-100 text-orange-800' :
                              event.event_type === 'other' ? 'bg-gray-100 text-gray-800' :
                              'bg-purple-100 text-purple-800'
                            }`}>
                              {event.event_type === 'meeting' ? 'Встреча' :
                               event.event_type === 'call' ? 'Созвон' :
                               event.event_type === 'briefing' ? 'Планерка' :
                               event.event_type === 'conference' ? 'Совещание' : 'Другое'}
                            </span>
                            {canEditEvent(event) && (
                              <>
                                <button
                                  onClick={() => handleEditEvent(event)}
                                  className="p-1 text-blue-600 hover:bg-blue-100 rounded"
                                  title="Редактировать"
                                >
                                  <PencilIcon className="h-4 w-4" />
                                </button>
                                <button
                                  onClick={() => handleDeleteEvent(event)}
                                  className="p-1 text-red-600 hover:bg-red-100 rounded"
                                  title="Удалить"
                                >
                                  <TrashIcon className="h-4 w-4" />
                                </button>
                              </>
                            )}
                          </div>
                        </div>
                      </div>
                    ))}
                  </div>
                ) : (
                  <div className="text-center py-8 text-gray-500 dark:text-gray-400">
                    <svg className="w-12 h-12 mx-auto mb-4 text-gray-300 dark:text-gray-600" fill="none" stroke="currentColor" viewBox="0 0 24 24">
                      <path strokeLinecap={"round" as const} strokeLinejoin={"round" as const} strokeWidth={1} d="M8 7V3m8 4V3m-9 8h10M5 21h14a2 2 0 002-2V7a2 2 0 00-2-2H5a2 2 0 00-2 2v12a2 2 0 002 2z" />
                    </svg>
                    <p>На этот день событий не запланировано</p>
                  </div>
                )}
              </div>

              {/* Кнопки быстрого добавления событий */}
              {!isPast(selectedDate) && (
                <div className="mb-6">
                  <h4 className="font-medium text-gray-900 dark:text-gray-100 mb-4">Быстрое добавление события</h4>
                  <div className="grid grid-cols-2 md:grid-cols-4 gap-3">
                    <button
                      onClick={() => handleAddEvent('meeting')}
                      className="px-4 py-2 bg-purple-600 text-white rounded-lg hover:bg-purple-700 transition-colors text-sm"
                    >
                      📅 Встреча
                    </button>
                    <button
                      onClick={() => handleAddEvent('call')}
                      className="px-4 py-2 bg-green-600 text-white rounded-lg hover:bg-green-700 transition-colors text-sm"
                    >
                      📞 Созвон
                    </button>
                    <button
                      onClick={() => handleAddEvent('briefing')}
                      className="px-4 py-2 bg-blue-600 text-white rounded-lg hover:bg-blue-700 transition-colors text-sm"
                    >
                      📋 Планерка
                    </button>
                    <button
                      onClick={() => handleAddEvent('conference')}
                      className="px-4 py-2 bg-orange-600 text-white rounded-lg hover:bg-orange-700 transition-colors text-sm"
                    >
                      🏢 Совещание
                    </button>
                  </div>
                </div>
              )}

              {/* Кнопки действий */}
              <div className="flex items-center justify-end space-x-3 pt-4 border-t border-gray-200 dark:border-gray-700">
                <button
                  onClick={handleCloseDayModal}
                  className="px-4 py-2 text-gray-700 dark:text-gray-300 bg-gray-100 dark:bg-gray-600 rounded-lg hover:bg-gray-200 dark:hover:bg-gray-500 transition-colors"
                >
                  Закрыть
                </button>
                {selectedDate && isPast(selectedDate) ? (
                  <button 
                    disabled
                    className="px-4 py-2 bg-gray-400 text-white rounded-lg cursor-not-allowed opacity-50"
                    title="Нельзя создавать события в прошедшие даты"
                  >
                    Создать событие
                  </button>
                ) : (
                  <button 
                    onClick={() => handleAddEvent('other')}
                    className="px-4 py-2 bg-gray-600 text-white rounded-lg hover:bg-gray-700 transition-colors"
                  >
                    Создать событие (Другое)
                  </button>
                )}
              </div>
            </div>
          </div>
        </div>
      )}

      {/* Модальное окно добавления события */}
      <AddEventModal
        isOpen={showAddModal}
        onClose={() => setShowAddModal(false)}
        selectedDate={selectedDate}
        onEventAdded={handleEventAdded}
        initialEventType={addEventType}
      />

      {/* Модальное окно редактирования события */}
      <EditEventModal
        isOpen={showEditModal}
        onClose={() => setShowEditModal(false)}
        event={selectedEvent}
        onEventUpdated={handleEventUpdated}
      />
    </div>
  )
}

export default Calendar<|MERGE_RESOLUTION|>--- conflicted
+++ resolved
@@ -1,11 +1,7 @@
 'use client'
 
 import React, { useState, useEffect } from 'react'
-<<<<<<< HEAD
-import { getApiEndpoint, getApiUrl } from '@/utils';
-=======
 import { getApiEndpoint, getApiUrl } from '@/utils/api';
->>>>>>> 7d12ce40
 import moment from 'moment'
 import axios from 'axios'
 import { formatApiError } from '@/utils/errorHandler'
